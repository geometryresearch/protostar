--- conflicted
+++ resolved
@@ -4,11 +4,5 @@
 mod constraints;
 mod keygen;
 pub mod prover;
-<<<<<<< HEAD
-mod row_evaluator;
-mod transcript;
-pub mod verifier;
-=======
->>>>>>> 7aa68a09
 
 pub use keygen::ProvingKey;