--- conflicted
+++ resolved
@@ -28,6 +28,10 @@
 harness = false
 
 [[bench]]
+name = "hashtocurve"
+harness = false
+
+[[bench]]
 name = "plonk"
 harness = false
 
@@ -42,21 +46,12 @@
 [dependencies]
 backtrace = { version = "0.3", optional = true }
 rayon = "1.5.1"
-<<<<<<< HEAD
-ff = "0.11"
-group = "0.11"
-rand = "0.8"
-=======
 ff = "0.12"
 group = "0.12"
 pasta_curves = "0.4"
->>>>>>> 8ff5b1e3
 rand_core = { version = "0.6", default-features = false }
 tracing = "0.1"
 blake2b_simd = "1"
-pairing = { git = 'https://github.com/appliedzkp/pairing', package = "pairing_bn256", "tag" = "v0.1.1"}
-subtle = "2.3"
-cfg-if = "0.1"
 
 # Developer tooling dependencies
 plotters = { version = "0.3.0", optional = true }
@@ -73,20 +68,11 @@
 getrandom = { version = "0.2", features = ["js"] }
 
 [features]
-<<<<<<< HEAD
-default = ["shplonk"]
-dev-graph = ["plotters", "tabbycat"]
-gadget-traces = ["backtrace"]
-sanity-checks = []
-shplonk = []
-gwc = []
-=======
 default = ["batch"]
 dev-graph = ["plotters", "tabbycat"]
 gadget-traces = ["backtrace"]
 sanity-checks = []
 batch = ["rand_core/getrandom"]
->>>>>>> 8ff5b1e3
 
 [lib]
 bench = false
