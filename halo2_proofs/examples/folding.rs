use ff::{BatchInvert, FromUniformBytes};

use halo2_proofs::{
    arithmetic::Field,
    circuit::{floor_planner::V1, Layouter, Value},
    plonk::*,
    poly::{self, commitment::ParamsProver, VerificationStrategy},
    protostar::{
        self,
<<<<<<< HEAD
        commitment::ParamsProver,
        ipa::{
            commitment::{IPACommitmentScheme, ParamsIPA},
            multiopen::{ProverIPA, VerifierIPA},
            strategy::AccumulatorStrategy,
        },
        VerificationStrategy,
    },
    protostar,
    protostar::verifier::VerifierAccumulator,
    transcript::{
        Blake2bRead, Blake2bWrite, Challenge255, TranscriptReadBuffer, TranscriptWriterBuffer,
=======
        accumulator::Accumulator,
        // decider::create_proof,
>>>>>>> 7aa68a09
    },
    transcript::{Blake2bWrite, Challenge255, TranscriptReadBuffer, TranscriptWriterBuffer},
};
use halo2curves::pasta::pallas;
use rand_core::{OsRng, RngCore};
use std::iter::{self, zip};

fn rand_2d_array<F: Field, R: RngCore, const W: usize, const H: usize>(rng: &mut R) -> [[F; H]; W] {
    [(); W].map(|_| [(); H].map(|_| F::random(&mut *rng)))
}

fn shuffled<F: Field, R: RngCore, const W: usize, const H: usize>(
    original: [[F; H]; W],
    rng: &mut R,
) -> [[F; H]; W] {
    let mut shuffled = original;

    for row in (1..H).rev() {
        let rand_row = (rng.next_u32() as usize) % row;
        for column in shuffled.iter_mut() {
            column.swap(row, rand_row);
        }
    }

    shuffled
}

#[derive(Clone)]
pub struct MyConfig<const W: usize> {
    q_shuffle: Selector,
    q_first: Selector,
    q_last: Selector,
    original: [Column<Advice>; W],
    shuffled: [Column<Advice>; W],
    theta: Challenge,
    gamma: Challenge,
    z: Column<Advice>,
}

impl<const W: usize> MyConfig<W> {
    fn configure<F: Field>(meta: &mut ConstraintSystem<F>) -> Self {
        let [q_shuffle, q_first, q_last] = [(); 3].map(|_| meta.selector());
        // First phase
        let original = [(); W].map(|_| meta.advice_column_in(FirstPhase));
        let shuffled = [(); W].map(|_| meta.advice_column_in(FirstPhase));
        let [theta, gamma] = [(); 2].map(|_| meta.challenge_usable_after(FirstPhase));
        // Second phase
        let z = meta.advice_column_in(SecondPhase);

        meta.create_gate("z should start with 1", |_| {
            let one = Expression::Constant(F::ONE);

            vec![q_first.expr() * (one - z.cur())]
        });

        meta.create_gate("z should end with 1", |_| {
            let one = Expression::Constant(F::ONE);

            vec![q_last.expr() * (one - z.cur())]
        });

        meta.create_gate("z should have valid transition", |_| {
            let q_shuffle = q_shuffle.expr();
            let original = original.map(|advice| advice.cur());
            let shuffled = shuffled.map(|advice| advice.cur());
            let [theta, gamma] = [theta, gamma].map(|challenge| challenge.expr());

            // Compress
            let original = original
                .iter()
                .cloned()
                .reduce(|acc, a| acc * theta.clone() + a)
                .unwrap();
            let shuffled = shuffled
                .iter()
                .cloned()
                .reduce(|acc, a| acc * theta.clone() + a)
                .unwrap();

            vec![q_shuffle * (z.cur() * (original + gamma.clone()) - z.next() * (shuffled + gamma))]
        });

        Self {
            q_shuffle,
            q_first,
            q_last,
            original,
            shuffled,
            theta,
            gamma,
            z,
        }
    }
}

#[derive(Clone, Default)]
pub struct MyCircuit<F: Field, const W: usize, const H: usize> {
    original: Value<[[F; H]; W]>,
    shuffled: Value<[[F; H]; W]>,
}

impl<F: Field, const W: usize, const H: usize> MyCircuit<F, W, H> {
    pub fn rand<R: RngCore>(rng: &mut R) -> Self {
        let original = rand_2d_array::<F, _, W, H>(rng);
        let shuffled = shuffled(original, rng);

        Self {
            original: Value::known(original),
            shuffled: Value::known(shuffled),
        }
    }
}

impl<F: Field, const W: usize, const H: usize> Circuit<F> for MyCircuit<F, W, H> {
    type Config = MyConfig<W>;
    type FloorPlanner = V1;
    #[cfg(feature = "circuit-params")]
    type Params = ();

    fn without_witnesses(&self) -> Self {
        Self::default()
    }

    fn configure(meta: &mut ConstraintSystem<F>) -> Self::Config {
        MyConfig::configure(meta)
    }

    fn synthesize(
        &self,
        config: Self::Config,
        mut layouter: impl Layouter<F>,
    ) -> Result<(), Error> {
        let theta = layouter.get_challenge(config.theta);
        let gamma = layouter.get_challenge(config.gamma);

        layouter.assign_region(
            || "Shuffle original into shuffled",
            |mut region| {
                // Keygen
                config.q_first.enable(&mut region, 0)?;
                config.q_last.enable(&mut region, H)?;
                for offset in 0..H {
                    config.q_shuffle.enable(&mut region, offset)?;
                }

                // First phase
                for (idx, (&column, values)) in zip(
                    config.original.iter(),
                    self.original.transpose_array().iter(),
                )
                .enumerate()
                {
                    for (offset, &value) in values.transpose_array().iter().enumerate() {
                        region.assign_advice(
                            || format!("original[{}][{}]", idx, offset),
                            column,
                            offset,
                            || value,
                        )?;
                    }
                }
                for (idx, (&column, values)) in zip(
                    config.shuffled.iter(),
                    self.shuffled.transpose_array().iter(),
                )
                .enumerate()
                {
                    for (offset, &value) in values.transpose_array().iter().enumerate() {
                        region.assign_advice(
                            || format!("shuffled[{}][{}]", idx, offset),
                            column,
                            offset,
                            || value,
                        )?;
                    }
                }

                // Second phase
                let z = self.original.zip(self.shuffled).zip(theta).zip(gamma).map(
                    |(((original, shuffled), theta), gamma)| {
                        let mut product = vec![F::ZERO; H];
                        for (idx, product) in product.iter_mut().enumerate() {
                            let mut compressed = F::ZERO;
                            for value in shuffled.iter() {
                                compressed *= theta;
                                compressed += value[idx];
                            }

                            *product = compressed + gamma;
                        }

                        product.iter_mut().batch_invert();

                        for (idx, product) in product.iter_mut().enumerate() {
                            let mut compressed = F::ZERO;
                            for value in original.iter() {
                                compressed *= theta;
                                compressed += value[idx];
                            }

                            *product *= compressed + gamma;
                        }

                        #[allow(clippy::let_and_return)]
                        let z = iter::once(F::ONE)
                            .chain(product)
                            .scan(F::ONE, |state, cur| {
                                *state *= &cur;
                                Some(*state)
                            })
                            .collect::<Vec<_>>();

                        #[cfg(feature = "sanity-checks")]
                        assert_eq!(F::ONE, *z.last().unwrap());

                        z
                    },
                );
                for (offset, value) in z.transpose_vec(H + 1).into_iter().enumerate() {
                    region.assign_advice(
                        || format!("z[{}]", offset),
                        config.z,
                        offset,
                        || value,
                    )?;
                }

                Ok(())
            },
        )
    }
}

fn main() {
    let mut rng = OsRng;

    const W: usize = 4;
    const H: usize = 32;
    const K: u32 = 8;

    let params = poly::ipa::commitment::ParamsIPA::<pallas::Affine>::new(K);

    let circuit1 = MyCircuit::<pallas::Scalar, W, H>::rand(&mut rng);
    let circuit2 = MyCircuit::<pallas::Scalar, W, H>::rand(&mut rng);
    let circuit3 = MyCircuit::<pallas::Scalar, W, H>::rand(&mut rng);

    let mut transcript = Blake2bWrite::<_, _, Challenge255<_>>::init(vec![]);
    let pk = protostar::ProvingKey::new(&params, &circuit1).unwrap();

    let acc1 = protostar::prover::create_accumulator(
        &params,
        &pk,
        &circuit1,
        &[],
        &mut rng,
        &mut transcript,
    )
    .unwrap();

    // An accumulator is always valid
    assert!(Accumulator::decide(&params, &pk, &acc1));

    // Folding an accumulator with itself should yield the same one,
    // since (1-X)*acc + X*acc = acc
<<<<<<< HEAD
    let acc1 = acc.clone();

    acc.fold(&pk, acc1.clone(), &mut transcript);
    assert!(acc.decide(&params, &pk));
=======
    let acc = Accumulator::fold(&pk, acc1.clone(), acc1.clone(), &mut transcript);
>>>>>>> 7aa68a09
    assert_eq!(acc, acc1);

    assert!(Accumulator::decide(&params, &pk, &acc));

    let acc2 = protostar::prover::create_accumulator(
        &params,
        &pk,
        &circuit2,
        &[],
        &mut rng,
        &mut transcript,
    )
    .unwrap();
<<<<<<< HEAD

    acc.fold(&pk, acc2, &mut transcript);
    assert!(acc.decide(&params, &pk));
=======
>>>>>>> 7aa68a09

    let acc = Accumulator::fold(&pk, acc, acc2, &mut transcript);
    assert!(Accumulator::decide(&params, &pk, &acc));

    // let _ = create_proof::<_, ProverIPA<_>, _, _, _>(&params, &pk, acc, &mut rng, &mut transcript);
}<|MERGE_RESOLUTION|>--- conflicted
+++ resolved
@@ -1,5 +1,4 @@
 use ff::{BatchInvert, FromUniformBytes};
-
 use halo2_proofs::{
     arithmetic::Field,
     circuit::{floor_planner::V1, Layouter, Value},
@@ -7,23 +6,8 @@
     poly::{self, commitment::ParamsProver, VerificationStrategy},
     protostar::{
         self,
-<<<<<<< HEAD
-        commitment::ParamsProver,
-        ipa::{
-            commitment::{IPACommitmentScheme, ParamsIPA},
-            multiopen::{ProverIPA, VerifierIPA},
-            strategy::AccumulatorStrategy,
-        },
-        VerificationStrategy,
-    },
-    protostar,
-    protostar::verifier::VerifierAccumulator,
-    transcript::{
-        Blake2bRead, Blake2bWrite, Challenge255, TranscriptReadBuffer, TranscriptWriterBuffer,
-=======
         accumulator::Accumulator,
         // decider::create_proof,
->>>>>>> 7aa68a09
     },
     transcript::{Blake2bWrite, Challenge255, TranscriptReadBuffer, TranscriptWriterBuffer},
 };
@@ -288,14 +272,7 @@
 
     // Folding an accumulator with itself should yield the same one,
     // since (1-X)*acc + X*acc = acc
-<<<<<<< HEAD
-    let acc1 = acc.clone();
-
-    acc.fold(&pk, acc1.clone(), &mut transcript);
-    assert!(acc.decide(&params, &pk));
-=======
     let acc = Accumulator::fold(&pk, acc1.clone(), acc1.clone(), &mut transcript);
->>>>>>> 7aa68a09
     assert_eq!(acc, acc1);
 
     assert!(Accumulator::decide(&params, &pk, &acc));
@@ -309,12 +286,6 @@
         &mut transcript,
     )
     .unwrap();
-<<<<<<< HEAD
-
-    acc.fold(&pk, acc2, &mut transcript);
-    assert!(acc.decide(&params, &pk));
-=======
->>>>>>> 7aa68a09
 
     let acc = Accumulator::fold(&pk, acc, acc2, &mut transcript);
     assert!(Accumulator::decide(&params, &pk, &acc));
